--- conflicted
+++ resolved
@@ -91,13 +91,9 @@
 Propagate the particle's position for time `t` (corrected) and update the components
 of the `offset` matrix.
 """
-<<<<<<< HEAD
-function relocate!(p::Particle{T}, o::Obstacle{T}, tmin, offset::MArray{Tuple{4,4}, T}) where {T <: AbstractFloat}
-=======
 function relocate!(
     p::Particle{T}, o::Obstacle{T}, tmin, offset::MArray{Tuple{4,4}, T}
     ) where {T <: AbstractFloat}
->>>>>>> 72b85c80
 
     tmin = relocate!(p, o, tmin)
     for k in 1:4
@@ -110,15 +106,9 @@
 
 
 """
-<<<<<<< HEAD
     lyapunovspectrum!(p::Particle{T}, bt::Vector{Obstacle{T}}, t)
 Returns the finite time lyapunov exponents (averaged over time `t`)
 for a given particle in a billiard table.
-=======
-    lyapunovspectrum(p::Particle{T}, bt::Vector{Obstacle{T}}, t::T)
-Returns the finite time lyapunov exponents for a given initial condition of the
-particle `p`.
->>>>>>> 72b85c80
 """
 function lyapunovspectrum!(p::Particle{T}, bt::Vector{Obstacle{T}}, t::T
     ) where {T<:AbstractFloat}
