export Obstacle, Disk, Antidot, RandomDisk, Wall, Circular,
InfiniteWall, PeriodicWall, RandomWall, SplitterWall, FiniteWall,
<<<<<<< HEAD
normalvec, distance, cellsize, Semicircle,
arclength, totallength, real_pos, real_coordinates
=======
normalvec, distance, cellsize, Semicircle
export translate
>>>>>>> df170643

using InteractiveUtils
#######################################################################################
## Circles
#######################################################################################
"""
    Obstacle{<:AbstractFloat}
Obstacle supertype.
"""
abstract type Obstacle{T<:AbstractFloat} end
eltype(o::Obstacle{T}) where {T} = T


"""
    Circular{T<:AbstractFloat} <: Obstacle{T}
Circular obstacle supertype.
"""
abstract type Circular{T<:AbstractFloat} <: Obstacle{T} end

"""
    Disk{T<:AbstractFloat}  <: Circular{T}
Disk-like obstacle with propagation allowed outside of the circle (immutable type).
### Fields:
* `c::SVector{2,T}` : Center.
* `r::T` : Radius.
* `name::String` : Some name given for user convenience. Defaults to "Disk".
"""
struct Disk{T<:AbstractFloat} <: Circular{T}
    c::SVector{2,T}
    r::T
    name::String
end

function Disk(c::AbstractVector{T}, r::Real, name::String = "Disk") where {T<:Real}
    S = T <: Integer ? Float64 : T
    return Disk{S}(SVector{2,S}(c), convert(S, abs(r)), name)
end
Disk{T}(args...) where {T} = Disk(args...)

"""
    RandomDisk{T<:AbstractFloat} <: Circular{T}
Disk-like obstacle that randomly (and uniformly) reflects colliding particles.
The propagation is allowed outside of the circle.
### Fields:
* `c::SVector{2,T}` : Center.
* `r::T` : Radius.
* `name::String` : Some name given for user convenience. Defaults to "Random disk".
"""
struct RandomDisk{T<:AbstractFloat} <: Circular{T}
    c::SVector{2,T}
    r::T
    name::String
end
function RandomDisk(
    c::AbstractVector{T}, r::Real, name::String = "RandomDisk") where {T<:Real}
    S = T <: Integer ? Float64 : T
    return RandomDisk{S}(SVector{2,S}(c), convert(S, abs(r)), name)
end
RandomDisk{T}(args...) where {T} = RandomDisk(args...)

"""
    Antidot{T<:AbstractFloat} <: Circular{T}
Disk-like obstacle that allows propagation both inside and outside of the disk
(mutable type). Used in ray-splitting billiards.
### Fields:
* `c::SVector{2,T}` : Center.
* `r::T` : Radius.
* `pflag::Bool` : Flag that keeps track of where the particle is currently
  propagating (`pflag` = propagation-flag).
  `true` stands for *outside* the disk, `false` for *inside* the disk.
  Defaults to `true`.
* `name::String` : Name of the obstacle given for user convenience.
  Defaults to "Antidot".
"""
mutable struct Antidot{T<:AbstractFloat} <: Circular{T}
    c::SVector{2,T}
    r::T
    pflag::Bool
    name::String
end
function Antidot(c::AbstractVector{T}, r::Real,
    pflag::Bool = true, name::String = "Antidot") where {T<:Real}
    S = T <: Integer ? Float64 : T
    return Antidot{S}(SVector{2,S}(c), convert(S, abs(r)), pflag, name)
end
Antidot(c, r, name::String = "Antidot") = Antidot(c, r, true, name)
Antidot{T}(args...) where {T} = Antidot(args...)

"""
    Semicircle{T<:AbstractFloat} <: Circular{T}
Obstacle that represents half a circle.
### Fields:
* `c::SVector{2,T}` : Center.
* `r::T` : Radius.
* `facedir::SVector{2,T}` : Direction where the open face of the Semicircle is facing.
* `name::String` : Name of the obstacle given for user convenience.
  Defaults to "Semicircle".
"""
struct Semicircle{T<:AbstractFloat} <: Circular{T}
    c::SVector{2,T}
    r::T
    facedir::SVector{2,T}
    name::String
end
function Semicircle(
    c::AbstractVector{T}, r::Real, facedir, name = "Semicircle") where {T<:Real}
    S = T <: Integer ? Float64 : T
    return Semicircle{S}(
    SV(c), convert(S, abs(r)), SV(normalize(facedir)), name)
end

show(io::IO, w::Circular{T}) where {T} =
print(io, "$(w.name) {$T}\n", "center: $(w.c)\nradius: $(w.r)")

show(io::IO, w::Semicircle{T}) where {T} =
print(io, "$(w.name) {$T}\n", "center: $(w.c)\nradius: $(w.r)\nfacedir: $(w.facedir)")



#######################################################################################
## Walls
#######################################################################################
"""
    Wall{T<:AbstractFloat} <: Obstacle{T}
Wall obstacle supertype.
"""
abstract type Wall{T<:AbstractFloat} <: Obstacle{T} end

"""
    InfiniteWall{T<:AbstractFloat} <: Wall{T}
Wall obstacle imposing specular reflection during collision (immutable type).
Faster than [`FiniteWall`](@ref), meant to be used for convex billiards.
### Fields:
* `sp::SVector{2,T}` : Starting point of the Wall.
* `ep::SVector{2,T}` : Ending point of the Wall.
* `normal::SVector{2,T}` : Normal vector to the wall, pointing to where the
  particle *will come from before a collision* (pointing towards the inside of the
  billiard). The size of the vector is irrelevant
  since it is internally normalized.
* `name::String` : Name of the obstacle, given for user convenience.
  Defaults to "Wall".
"""
struct InfiniteWall{T<:AbstractFloat} <: Wall{T}
    sp::SVector{2,T}
    ep::SVector{2,T}
    normal::SVector{2,T}
    name::String
end
function InfiniteWall(sp::AbstractVector, ep::AbstractVector,
    n::AbstractVector, name::String = "Wall")
    T = eltype(sp)
    n = normalize(n)
    d = dot(n, ep-sp)
    if abs(d) > 10eps(T)
        error("Normal vector is not actually normal to the wall")
    end
    T = eltype(sp) <: Integer ? Float64 : eltype(sp)
    return InfiniteWall{T}(SVector{2,T}(sp), SVector{2,T}(ep), SVector{2,T}(n), name)
end

"""
    FiniteWall{T<:AbstractFloat} <: Wall{T}
Wall obstacle imposing specular reflection during collision (immutable type).
Slower than [`InfiniteWall`](@ref), meant to be used for non-convex billiards.

Giving a `true` value to the field `isdoor` designates this obstacle to be a `Door`.
This is used in [`escapetime`](@ref) function. A `Door` is a obstacle of the
billiard that the particle can escape from, thus enabling calculations
of escape times.

### Fields:
* `sp::SVector{2,T}` : Starting point of the Wall.
* `ep::SVector{2,T}` : Ending point of the Wall.
* `normal::SVector{2,T}` : Normal vector to the wall, pointing to where the
  particle *will come from before a collision* (pointing towards the inside of the
  billiard). The size of the vector is irrelevant
  since it is internally normalized.
* `isdoor::Bool` : Flag of whether this `FiniteWall` instance is a "Door".
* `name::String` : Name of the obstacle, given for user convenience.
  Defaults to "Finite Wall".
"""
struct FiniteWall{T<:AbstractFloat} <: Wall{T}
    sp::SVector{2,T}
    ep::SVector{2,T}
    normal::SVector{2,T}
    width::T
    center::SVector{2,T}
    isdoor::Bool
    name::String
end
function FiniteWall(sp::AbstractVector, ep::AbstractVector,
    n::AbstractVector, isdoor::Bool = false, name::String = "Finite Wall")
    T = eltype(sp)
    n = normalize(n)
    d = dot(n, ep-sp)
    if abs(d) > 10eps(T)
        error("Normal vector is not actually normal to the wall: dot = $d")
    end
    T = eltype(sp) <: Integer ? Float64 : eltype(sp)
    w = norm(ep - sp)
    center = @. (ep+sp)/2
    return FiniteWall{T}(SVector{2,T}(sp), SVector{2,T}(ep), SVector{2,T}(n),
    w, SVector{2,T}(center), isdoor, name)
end

isdoor(w) = w.isdoor

"""
    RandomWall{T<:AbstractFloat} <: Wall{T}
Wall obstacle imposing (uniformly) random reflection during collision (immutable type).
### Fields:
* `sp::SVector{2,T}` : Starting point of the Wall.
* `ep::SVector{2,T}` : Ending point of the Wall.
* `normal::SVector{2,T}` : Normal vector to the wall, pointing to where the
  particle *is expected to come from* (pointing towards the inside of the
  billiard).
* `name::String` : Name of the obstacle, given for user convenience.
  Defaults to "Random wall".
"""
struct RandomWall{T<:AbstractFloat} <: Wall{T}
    sp::SVector{2,T}
    ep::SVector{2,T}
    normal::SVector{2,T}
    name::String
end
function RandomWall(sp::AbstractVector, ep::AbstractVector,
    n::AbstractVector, name::String = "Random wall")
    T = eltype(sp) <: Integer ? Float64 : eltype(sp)
    n = normalize(n)
    d = dot(n, ep-sp)
    if abs(d) > 10eps(T)
        error("Normal vector is not actually normal to the wall")
    end
    return RandomWall{T}(SVector{2,T}(sp), SVector{2,T}(ep), SVector{2,T}(n), name)
end

"""
    PeriodicWall{T<:AbstractFloat} <: Wall{T}
Wall obstacle that imposes periodic boundary conditions upon collision (immutable type).
### Fields:
* `sp::SVector{2,T}` : Starting point of the Wall.
* `ep::SVector{2,T}` : Ending point of the Wall.
* `normal::SVector{2,T}` : Normal vector to the wall, pointing to where the
  particle *will come from* (to the inside the billiard).
  The size of the vector is **important**!
  This vector is added to a particle's `pos` during collision. Therefore the
  size of the normal vector must be correctly associated with the size of the
  periodic cell.
* `name::String` : Name of the obstacle, given for user convenience.
  Defaults to "Periodic wall".
"""
struct PeriodicWall{T<:AbstractFloat} <: Wall{T}
    sp::SVector{2,T}
    ep::SVector{2,T}
    normal::SVector{2,T}
    name::String
end
function PeriodicWall(sp::AbstractVector, ep::AbstractVector,
    n::AbstractVector, name::String = "Periodic wall")
    T = eltype(sp)
    d = dot(n, ep-sp)
    if abs(d) > 10eps(T)
        error("Normal vector is not actually normal to the wall")
    end
    T = eltype(sp) <: Integer ? Float64 : eltype(sp)
    return PeriodicWall{T}(SVector{2,T}(sp), SVector{2,T}(ep), SVector{2,T}(n), name)
end

"""
    SplitterWall{T<:AbstractFloat} <: Wall{T}
Wall obstacle imposing allowing for ray-splitting (mutable type).
### Fields:
* `sp::SVector{2,T}` : Starting point of the Wall.
* `ep::SVector{2,T}` : Ending point of the Wall.
* `normal::SVector{2,T}` : Normal vector to the wall, pointing to where the
  particle *will come from before a collision*.
  The size of the vector is irrelevant.
* `pflag::Bool` : Flag that keeps track of where the particle is currently
  propagating (`pflag` = propagation flag).
  `true` is associated with the `normal` vector the wall is
  instantiated with. Defaults to `true`.
* `name::String` : Name of the obstacle, given for user convenience.
  Defaults to "Splitter wall".
"""
mutable struct SplitterWall{T<:AbstractFloat} <: Wall{T}
    sp::SVector{2,T}
    ep::SVector{2,T}
    normal::SVector{2,T}
    pflag::Bool
    name::String
end
function SplitterWall(sp::AbstractVector, ep::AbstractVector,
    normal::AbstractVector, pflag::Bool = true, name::String = "Splitter wall")
    T = eltype(sp)
    n = normalize(normal)
    d = dot(n, ep-sp)
    if abs(d) > 10eps(T)
        error("Normal vector is not actually normal to the wall")
    end
    T = eltype(sp) <: Integer ? Float64 : eltype(sp)
    return SplitterWall{T}(
    SVector{2,T}(sp), SVector{2,T}(ep), SVector{2,T}(n), pflag, name)
end
SplitterWall(sp, ep, n, name::String = "Splitter wall") =
SplitterWall(sp, ep, n, true, name)
#pretty print:
show(io::IO, w::Wall{T}) where {T} = print(io, "$(w.name) {$T}\n",
"start point: $(w.sp)\nend point: $(w.ep)\nnormal vector: $(w.normal)")


#######################################################################################
## Normal vectors
#######################################################################################
"""
    normalvec(obst::Obstacle, position)
Return the vector normal to the obstacle's boundary at the given position (which is
assumed to be very close to the obstacle's boundary).
"""
@inline normalvec(wall::Wall, pos) = wall.normal
@inline normalvec(w::PeriodicWall, pos) = normalize(w.normal)
@inline normalvec(w::SplitterWall, pos) = w.pflag ? w.normal : -w.normal
@inline normalvec(disk::Circular, pos) = normalize(pos - disk.c)
@inline normalvec(a::Antidot, pos) =
    a.pflag ? normalize(pos - a.c) : -normalize(pos - a.c)
@inline normalvec(d::Semicircle, pos) = normalize(d.c - pos)

<<<<<<< HEAD
#######################################################################################
## Arclengths
#######################################################################################

"""
    arclength(p::AbstractParticle, o::Obstacle)
Returns the boundary coordinate of the particle on the obstacle,
assuming that the particle position is on the obstacle.

The boundary coordinate is measured as:
* the distance from start point to end point in `Wall`s
* the arc length measured counterclockwise from the open face in `Semicircle`s
* the arc length measured counterclockwise from the rightmost point in `Circular`s
"""
arclength(p::AbstractParticle, o) = arclength(p.pos, o)
arclength(pos::SV, o::Wall) = norm(pos - o.sp)

function arclength(pos::SV{T}, o::Circular{T}) where {T<:AbstractFloat}
    #projecting pos to x Axis
    d = (pos - o.c)/o.r
    r = acos(clamp(d[1], -1, 1))*o.r
    return r
end

function arclength(pos::SV{T}, o::Semicircle{T}) where {T<:AbstractFloat}
    #project pos on open face
    chrd = SV(-o.facedir[2],o.facedir[1]) #tangent to open face
    d = (pos - o.c)/o.r
    x = dot(d, chrd)
    r =  acos(clamp(x, -1, 1))*o.r
    return r
end

#######################################################################################
## real_coordinates
#######################################################################################

function real_coordinates(ξ, sφ, o::Obstacle{T}) where T
    pos = real_pos(ξ, o)
    cφ = cos(asin(sφ))
    n = normalvec(o, pos)
    vel = SV{T}(-n[1]*cφ + n[2]*sφ, -n[1]*sφ - n[2]*cφ)
    return pos,vel
end


real_pos(ξ, o::Wall) = o.sp + ξ*normalize(o.ep - o.sp)

#TODO: Use `sincos` for julia 0.7
real_pos(ξ, o::Circular{T}) where T = o.c .+ o.r * SV{T}(cos(ξ/o.r), sin(ξ/o.r))

function real_pos(ξ, o::Semicircle{T}) where T
    θshift = acos(-o.facedir[2])
    return o.c .+ SV{T}(cos(ξ/o.r + θshift), sin(ξ/o.r + θshift))
end
"""
    totallength(o::Obstacle)
Return the total length of `o`.
"""
@inline totallength(o::Wall) = norm(o.ep - o.sp)
@inline totallength(o::Semicircle) = π*o.r
@inline totallength(o::Circular) = 2π*o.r


=======
>>>>>>> df170643

#######################################################################################
## Distances
#######################################################################################
"""
    project_to_line(point, c, n)
Project given `point` to line that contains point `c` and has **normal vector** `n`.
"""
@inline function project_to_line(point, c, n)
    posdot = dot(c - point, n)
    intersection = point + posdot*n
end

"""
    distance(p::AbstractParticle, o::Obstacle)
Return the **signed** distance between particle `p` and obstacle `o`, based on
`p.pos`. Positive distance corresponds to the particle being on the *allowed* region
of the `Obstacle`. E.g. for a `Disk`, the distance is positive when the particle is
outside of the disk, negative otherwise.

    distance(p::AbstractParticle, bd::Billiard)
Return minimum `distance(p, obst)` for all `obst` in `bd`.
If the `distance(p, bd)` is negative this means that the particle is outside
the billiard.

All `distance` functions can also be given a position (vector) instead of a particle.
"""
(distance(p::AbstractParticle{T}, obst::Obstacle{T})::T) where {T} =
distance(p.pos, obst)

@inline function distance(pos::AbstractVector{T}, w::Wall{T})::T where {T}
    v1 = pos - w.sp
    dot(v1, normalvec(w, pos))
end

# no new distance needed for SplitterWall because the `pflag` field
# has the necessary information to give the correct dinstance,
# since the distance is calculated through the normalvec.

@inline distance(pos::AbstractVector{T}, d::Circular{T}) where {T} =
    norm(pos - d.c) - d.r

@inline function distance(
    pos::AbstractVector{T}, a::Antidot{T}, pflag::Bool)::T where {T}
    d = norm(pos - a.c) - a.r
    a.pflag ? d : -d
end
@inline distance(pos::AbstractVector{T}, a::Antidot{T}) where {T} =
    distance(pos, a, a.pflag)

function distance(pos::AbstractVector{T}, s::Semicircle{T}) where {T}
    # Check on which half of circle is the particle
    v1 = pos - s.c
    nn = dot(v1, s.facedir)
    if nn ≤ 0 # I am "inside" semicircle
        return s.r - norm(pos - s.c)
    else # I am on the "other side"
        end1 = SV(s.c[1] + s.r*s.facedir[2], s.c[2] - s.r*s.facedir[1])
        end2 = SV(s.c[1] - s.r*s.facedir[2], s.c[2] + s.r*s.facedir[1])
        return min(norm(pos - end1), norm(pos - end2))
    end
end


# The entire functionality of `distance_init` is necessary only for
# FiniteWall !!!
distance_init(p::AbstractParticle, a::Obstacle) = distance_init(p.pos, a)
distance_init(pos::SVector, a::Obstacle) = distance(pos, a)

function distance_init(pos::SVector{2,T}, w::FiniteWall{T})::T where {T}

    n = normalvec(w, pos)
    posdot = dot(w.sp - pos, n)
    if posdot ≥ 0 # I am behind wall
        intersection = project_to_line(pos, w.center, n)
        dfc = norm(intersection - w.center)
        if dfc > w.width/2
            return +1.0 # but not directly behind
        else
            return -1.0
        end
    end
    v1 = pos - w.sp
    dot(v1, n)
end

####################################################
## Initial Conditions
####################################################
"""
    cellsize(bd)
Return the delimiters `xmin, ymin, xmax, ymax` of the given obstacle/billiard.

Used in `randominside()`, error checking and plotting.
"""
function cellsize(d::Circular{T}) where {T}
    xmin = ymin = T(Inf)
    xmax = ymax = T(-Inf)
    return xmin, ymin, xmax, ymax
end

function cellsize(w::Wall)
    xmin = min(w.sp[1], w.ep[1])
    xmax = max(w.sp[1], w.ep[1])
    ymin = min(w.sp[2], w.ep[2])
    ymax = max(w.sp[2], w.ep[2])
    return xmin, ymin, xmax, ymax
end

function cellsize(a::Antidot{T}) where {T}
    if a.pflag
        xmin = ymin = T(Inf)
        xmax = ymax = T(-Inf)
    else
        xmin, ymin = a.c - a.r
        xmax, ymax = a.c + a.r
    end
    return xmin, ymin, xmax, ymax
end

function cellsize(a::Semicircle{T}) where {T}
    xmin, ymin = a.c - a.r
    xmax, ymax = a.c + a.r
    return xmin, ymin, xmax, ymax
end


####################################################
## Translations
####################################################
"""
    translate(obst::Obstacle, vector)
Create a copy of the given obstacle with its position
translated by `vector`.
"""
function translate end

for T in subtypes(Circular)
  @eval translate(d::$T, vec) = ($T)(d.c .+ vec, d.r)
end

for T in subtypes(Wall)
  @eval translate(w::$T, vec) = ($T)(w.sp + vec, w.ep + vec, w.normal)
end<|MERGE_RESOLUTION|>--- conflicted
+++ resolved
@@ -1,12 +1,7 @@
 export Obstacle, Disk, Antidot, RandomDisk, Wall, Circular,
 InfiniteWall, PeriodicWall, RandomWall, SplitterWall, FiniteWall,
-<<<<<<< HEAD
-normalvec, distance, cellsize, Semicircle,
-arclength, totallength, real_pos, real_coordinates
-=======
 normalvec, distance, cellsize, Semicircle
 export translate
->>>>>>> df170643
 
 using InteractiveUtils
 #######################################################################################
@@ -333,73 +328,6 @@
     a.pflag ? normalize(pos - a.c) : -normalize(pos - a.c)
 @inline normalvec(d::Semicircle, pos) = normalize(d.c - pos)
 
-<<<<<<< HEAD
-#######################################################################################
-## Arclengths
-#######################################################################################
-
-"""
-    arclength(p::AbstractParticle, o::Obstacle)
-Returns the boundary coordinate of the particle on the obstacle,
-assuming that the particle position is on the obstacle.
-
-The boundary coordinate is measured as:
-* the distance from start point to end point in `Wall`s
-* the arc length measured counterclockwise from the open face in `Semicircle`s
-* the arc length measured counterclockwise from the rightmost point in `Circular`s
-"""
-arclength(p::AbstractParticle, o) = arclength(p.pos, o)
-arclength(pos::SV, o::Wall) = norm(pos - o.sp)
-
-function arclength(pos::SV{T}, o::Circular{T}) where {T<:AbstractFloat}
-    #projecting pos to x Axis
-    d = (pos - o.c)/o.r
-    r = acos(clamp(d[1], -1, 1))*o.r
-    return r
-end
-
-function arclength(pos::SV{T}, o::Semicircle{T}) where {T<:AbstractFloat}
-    #project pos on open face
-    chrd = SV(-o.facedir[2],o.facedir[1]) #tangent to open face
-    d = (pos - o.c)/o.r
-    x = dot(d, chrd)
-    r =  acos(clamp(x, -1, 1))*o.r
-    return r
-end
-
-#######################################################################################
-## real_coordinates
-#######################################################################################
-
-function real_coordinates(ξ, sφ, o::Obstacle{T}) where T
-    pos = real_pos(ξ, o)
-    cφ = cos(asin(sφ))
-    n = normalvec(o, pos)
-    vel = SV{T}(-n[1]*cφ + n[2]*sφ, -n[1]*sφ - n[2]*cφ)
-    return pos,vel
-end
-
-
-real_pos(ξ, o::Wall) = o.sp + ξ*normalize(o.ep - o.sp)
-
-#TODO: Use `sincos` for julia 0.7
-real_pos(ξ, o::Circular{T}) where T = o.c .+ o.r * SV{T}(cos(ξ/o.r), sin(ξ/o.r))
-
-function real_pos(ξ, o::Semicircle{T}) where T
-    θshift = acos(-o.facedir[2])
-    return o.c .+ SV{T}(cos(ξ/o.r + θshift), sin(ξ/o.r + θshift))
-end
-"""
-    totallength(o::Obstacle)
-Return the total length of `o`.
-"""
-@inline totallength(o::Wall) = norm(o.ep - o.sp)
-@inline totallength(o::Semicircle) = π*o.r
-@inline totallength(o::Circular) = 2π*o.r
-
-
-=======
->>>>>>> df170643
 
 #######################################################################################
 ## Distances
